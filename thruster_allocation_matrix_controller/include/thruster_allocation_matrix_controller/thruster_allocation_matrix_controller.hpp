// Copyright 2024, Evan Palmer, Colin Mitchell, Everardo Gonzalez, Rakesh Vivekanandan
//
// Permission is hereby granted, free of charge, to any person obtaining a copy
// of this software and associated documentation files (the "Software"), to deal
// in the Software without restriction, including without limitation the rights
// to use, copy, modify, merge, publish, distribute, sublicense, and/or sell
// copies of the Software, and to permit persons to whom the Software is
// furnished to do so, subject to the following conditions:
//
// The above copyright notice and this permission notice shall be included in all
// copies or substantial portions of the Software.
//
// THE SOFTWARE IS PROVIDED "AS IS", WITHOUT WARRANTY OF ANY KIND, EXPRESS OR
// IMPLIED, INCLUDING BUT NOT LIMITED TO THE WARRANTIES OF MERCHANTABILITY,
// FITNESS FOR A PARTICULAR PURPOSE AND NONINFRINGEMENT. IN NO EVENT SHALL THE
// AUTHORS OR COPYRIGHT HOLDERS BE LIABLE FOR ANY CLAIM, DAMAGES OR OTHER
// LIABILITY, WHETHER IN AN ACTION OF CONTRACT, TORT OR OTHERWISE, ARISING FROM,
// OUT OF OR IN CONNECTION WITH THE SOFTWARE OR THE USE OR OTHER DEALINGS IN THE
// SOFTWARE.

#pragma once

#include <Eigen/Dense>
#include <array>
#include <cstddef>
#include <memory>
#include <string>
#include <vector>

#include "auv_control_msgs/msg/multi_actuator_state_stamped.hpp"
#include "controller_interface/chainable_controller_interface.hpp"
#include "controller_interface/controller_interface.hpp"
#include "geometry_msgs/msg/wrench.hpp"
#include "hydrodynamics/eigen.hpp"
#include "rclcpp/rclcpp.hpp"
#include "rclcpp_lifecycle/node_interfaces/lifecycle_node_interface.hpp"
#include "rclcpp_lifecycle/state.hpp"
#include "realtime_tools/realtime_buffer.h"
#include "realtime_tools/realtime_publisher.h"

// auto-generated by generate_parameter_library
#include "thruster_allocation_matrix_controller_parameters.hpp"

namespace thruster_allocation_matrix_controller
{

/// Controller used to convert wrench values into thruster forces using a thruster allocation matrix.
class ThrusterAllocationMatrixController : public controller_interface::ChainableControllerInterface
{
public:
  ThrusterAllocationMatrixController() = default;

  auto on_init() -> controller_interface::CallbackReturn override;

  auto command_interface_configuration() const -> controller_interface::InterfaceConfiguration override;

  auto state_interface_configuration() const -> controller_interface::InterfaceConfiguration override;

  auto on_configure(const rclcpp_lifecycle::State & previous_state) -> controller_interface::CallbackReturn override;

  auto on_activate(const rclcpp_lifecycle::State & previous_state) -> controller_interface::CallbackReturn override;

  auto update_and_write_commands(const rclcpp::Time & time, const rclcpp::Duration & period)
    -> controller_interface::return_type override;

  auto on_set_chained_mode(bool chained_mode) -> bool override;

protected:
  auto on_export_reference_interfaces() -> std::vector<hardware_interface::CommandInterface> override;

<<<<<<< HEAD
  controller_interface::return_type update_reference_from_subscribers() override;
=======
  auto update_reference_from_subscribers(const rclcpp::Time & time, const rclcpp::Duration & period)
    -> controller_interface::return_type override;
>>>>>>> ccb6453d

  void update_parameters();

  auto configure_parameters() -> controller_interface::CallbackReturn;

  realtime_tools::RealtimeBuffer<std::shared_ptr<geometry_msgs::msg::Wrench>> reference_;
  std::shared_ptr<rclcpp::Subscription<geometry_msgs::msg::Wrench>> reference_sub_;

  std::shared_ptr<rclcpp::Publisher<auv_control_msgs::msg::MultiActuatorStateStamped>> controller_state_pub_;
  std::unique_ptr<realtime_tools::RealtimePublisher<auv_control_msgs::msg::MultiActuatorStateStamped>>
    rt_controller_state_pub_;

  std::shared_ptr<thruster_allocation_matrix_controller::ParamListener> param_listener_;
  thruster_allocation_matrix_controller::Params params_;

  std::vector<std::string> thruster_names_;
  Eigen::MatrixXd tam_;
  std::size_t num_thrusters_;

private:
  static constexpr std::size_t DOF = 6;
  std::array<std::string, DOF> dof_names_{"x", "y", "z", "rx", "ry", "rz"};
};

}  // namespace thruster_allocation_matrix_controller<|MERGE_RESOLUTION|>--- conflicted
+++ resolved
@@ -68,14 +68,9 @@
 protected:
   auto on_export_reference_interfaces() -> std::vector<hardware_interface::CommandInterface> override;
 
-<<<<<<< HEAD
-  controller_interface::return_type update_reference_from_subscribers() override;
-=======
-  auto update_reference_from_subscribers(const rclcpp::Time & time, const rclcpp::Duration & period)
-    -> controller_interface::return_type override;
->>>>>>> ccb6453d
+  auto update_reference_from_subscribers() -> controller_interface::return_type override;
 
-  void update_parameters();
+  auto update_parameters() -> void;
 
   auto configure_parameters() -> controller_interface::CallbackReturn;
 
