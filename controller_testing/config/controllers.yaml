controller_manager:
  ros__parameters:
    update_rate: 225 # Hz

    integral_sliding_mode_controller:
      type: velocity_controllers/IntegralSlidingModeController

    thruster_allocation_matrix_controller:
      type: thruster_allocation_matrix_controller/ThrusterAllocationMatrixController

integral_sliding_mode_controller:
  ros__parameters:
    dof_names:
      - "x"
      - "y"
      - "z"
      - "rx"
      - "ry"
      - "rz"
    gains:
      rho: 20.0
      lambda: 200.0
      Kp: [10.0, 10.0, 6.0, 3.0, 6.0, 10.0]
    hydrodynamics:
<<<<<<< HEAD
      mass: 1.0

thruster_allocation_matrix_controller:
  ros__parameters:
    dof_names:
      - "x"
      - "y"
      - "z"
      - "rx"
      - "ry"
      - "rz"
    tam:
      x: [-0.707,  -0.707,   0.707,  0.707,      0.0,     0.0,      0.0,     0.0]
      y: [0.707,  -0.707,   0.707, -0.707,      0.0,     0.0,      0.0,     0.0]
      z: [0.0,     0.0,     0.0,    0.0,      1.0,     1.0,      1.0,     1.0]
      rx: [0.0,     0.0,     0.0,    0.0, -0.21805, 0.21805, -0.21805, 0.21805]
      ry: [0.0,     0.0,     0.0,    0.0,    -0.12,   -0.12,     0.12,    0.12]
      rz: [0.1888, -0.1888, -0.1888, 0.1888,      0.0,     0.0,      0.0 ,    0.0]
=======
      mass: 13.5
      weight: 114.80
      buoyancy: 112.80
      moments_of_inertia: [0.16, 0.16, 0.16]
      added_mass: [-5.50, -12.70, -14.60, -0.12, -0.12, -0.12]
      center_of_buoyancy: [0.0, 0.0, 0.0]
      center_of_gravity: [0.0, 0.0, 0.0]
      linear_damping: [-4.03, -6.22, -5.18, -0.07, -0.07, -0.07]
      quadratic_damping: [-18.18, -21.66, -36.99, -1.55, -1.55, -1.55]
>>>>>>> d125ca3d
<|MERGE_RESOLUTION|>--- conflicted
+++ resolved
@@ -22,8 +22,15 @@
       lambda: 200.0
       Kp: [10.0, 10.0, 6.0, 3.0, 6.0, 10.0]
     hydrodynamics:
-<<<<<<< HEAD
-      mass: 1.0
+      mass: 13.5
+      weight: 114.80
+      buoyancy: 112.80
+      moments_of_inertia: [0.16, 0.16, 0.16]
+      added_mass: [-5.50, -12.70, -14.60, -0.12, -0.12, -0.12]
+      center_of_buoyancy: [0.0, 0.0, 0.0]
+      center_of_gravity: [0.0, 0.0, 0.0]
+      linear_damping: [-4.03, -6.22, -5.18, -0.07, -0.07, -0.07]
+      quadratic_damping: [-18.18, -21.66, -36.99, -1.55, -1.55, -1.55]
 
 thruster_allocation_matrix_controller:
   ros__parameters:
@@ -40,15 +47,4 @@
       z: [0.0,     0.0,     0.0,    0.0,      1.0,     1.0,      1.0,     1.0]
       rx: [0.0,     0.0,     0.0,    0.0, -0.21805, 0.21805, -0.21805, 0.21805]
       ry: [0.0,     0.0,     0.0,    0.0,    -0.12,   -0.12,     0.12,    0.12]
-      rz: [0.1888, -0.1888, -0.1888, 0.1888,      0.0,     0.0,      0.0 ,    0.0]
-=======
-      mass: 13.5
-      weight: 114.80
-      buoyancy: 112.80
-      moments_of_inertia: [0.16, 0.16, 0.16]
-      added_mass: [-5.50, -12.70, -14.60, -0.12, -0.12, -0.12]
-      center_of_buoyancy: [0.0, 0.0, 0.0]
-      center_of_gravity: [0.0, 0.0, 0.0]
-      linear_damping: [-4.03, -6.22, -5.18, -0.07, -0.07, -0.07]
-      quadratic_damping: [-18.18, -21.66, -36.99, -1.55, -1.55, -1.55]
->>>>>>> d125ca3d
+      rz: [0.1888, -0.1888, -0.1888, 0.1888,      0.0,     0.0,      0.0 ,    0.0]