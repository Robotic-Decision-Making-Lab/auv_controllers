--- conflicted
+++ resolved
@@ -3,11 +3,7 @@
 on:
   push:
     branches:
-<<<<<<< HEAD
       - humble
-=======
-      - iron
->>>>>>> ccb6453d
   pull_request:
   workflow_dispatch:
 
@@ -23,12 +19,7 @@
       fail-fast: false
       matrix:
         env:
-<<<<<<< HEAD
-          - IMAGE: humble-ci
-            ROS_DISTRO: humble
-=======
-          - ROS_DISTRO: rolling
->>>>>>> ccb6453d
+          - ROS_DISTRO: humble
     steps:
       - name: Checkout repository
         uses: actions/checkout@v4
